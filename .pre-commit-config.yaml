# See https://pre-commit.com for more information
# See https://pre-commit.com/hooks.html for more hooks
repos:
  - repo: https://github.com/pre-commit/pre-commit-hooks
    rev: v4.2.0
    hooks:
    - id: check-symlinks
    - id: trailing-whitespace
    - id: end-of-file-fixer
    - id: mixed-line-ending
      args: [--fix=lf]
    - id: check-yaml
    - id: check-toml
    - id: check-json
    - id: check-ast
    - id: debug-statements
    - id: check-merge-conflict
    - id: check-shebang-scripts-are-executable
    - id: check-added-large-files
      args: [--maxkb=10000]
  - repo: https://github.com/pycqa/isort
<<<<<<< HEAD
    rev: "5.12.0"
=======
    rev: "5.10.1"
>>>>>>> 07b85510
    hooks:
      - id: isort
        args: ["--profile", "black"]
  - repo: https://github.com/ambv/black
    rev: "22.3.0"
    hooks:
      - id: black
  - repo: https://github.com/pycqa/flake8
    rev: "4.0.1"
    hooks:
      - id: flake8
        additional_dependencies: [flake8-docstrings, flake8-bugbear]
  - repo: https://github.com/pre-commit/mirrors-mypy
    rev: "v0.910"
    hooks:
      - id: mypy
        additional_dependencies: [types-toml]
  - repo: https://github.com/pre-commit/mirrors-prettier
    rev: "v2.3.2"
    hooks:
      - id: prettier
        additional_dependencies: [prettier@2.3.2, prettier-plugin-svelte@2.3.1]
        files: "^frontend/"<|MERGE_RESOLUTION|>--- conflicted
+++ resolved
@@ -19,11 +19,7 @@
     - id: check-added-large-files
       args: [--maxkb=10000]
   - repo: https://github.com/pycqa/isort
-<<<<<<< HEAD
     rev: "5.12.0"
-=======
-    rev: "5.10.1"
->>>>>>> 07b85510
     hooks:
       - id: isort
         args: ["--profile", "black"]
